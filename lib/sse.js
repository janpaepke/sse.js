/**
 * Copyright (C) 2016-2023 Maxime Petazzoni <maxime.petazzoni@bulix.org>.
 * All rights reserved.
 */


/**
 * @type SSE
 * @param {string} url
 * @param {SSEOptions} options
 * @return {SSE}
 */
var SSE = function (url, options) {
  if (!(this instanceof SSE)) {
    return new SSE(url, options);
  }

  /** @type {number} */
  this.INITIALIZING = -1;
  /** @type {number} */
  this.CONNECTING = 0;
  /** @type {number} */
  this.OPEN = 1;
  /** @type {number} */
  this.CLOSED = 2;

  /** @type {string} */
  this.url = url;

  options = options || {};
  this.headers = options.headers || {};
  this.payload = options.payload !== undefined ? options.payload : '';
  this.method = options.method || (this.payload && 'POST' || 'GET');
  this.withCredentials = !!options.withCredentials;
  this.debug = !!options.debug;

  /** @type {string} */
  this.FIELD_SEPARATOR = ':';

  /** @type { {[key: string]: EventListener} } */
  this.listeners = {};


  this.xhr = null;
  this.readyState = this.INITIALIZING;
  /** @type {number} */
  this.progress = 0;
  /** @type {string} */
  this.chunk = '';

  /**
   * @type AddEventListener
   */
  this.addEventListener = function(type, listener) {
    if (this.listeners[type] === undefined) {
      this.listeners[type] = [];
    }

    if (this.listeners[type].indexOf(listener) === -1) {
      this.listeners[type].push(listener);
    }
  };

  /**
   * @type RemoveEventListener
   */
  this.removeEventListener = function(type, listener) {
    if (this.listeners[type] === undefined) {
      return;
    }

    var filtered = [];
    this.listeners[type].forEach(function(element) {
      if (element !== listener) {
        filtered.push(element);
      }
    });
    if (filtered.length === 0) {
      delete this.listeners[type];
    } else {
      this.listeners[type] = filtered;
    }
  };

  /**
   * @type DispatchEvent
   */
  this.dispatchEvent = function(e) {
    if (!e) {
      return true;
    }

    if (this.debug) {
      console.debug(e);
    }

    e.source = this;

    var onHandler = 'on' + e.type;
    if (this.hasOwnProperty(onHandler)) {
      this[onHandler].call(this, e);
      if (e.defaultPrevented) {
        return false;
      }
    }

    if (this.listeners[e.type]) {
      return this.listeners[e.type].every(function(callback) {
        callback(e);
        return !e.defaultPrevented;
      });
    }

    return true;
  };

  this._setReadyState = function(state) {
    var event = new CustomEvent('readystatechange');
    event.readyState = state;
    this.readyState = state;
    this.dispatchEvent(event);
  };

  this._onStreamFailure = function(e) {
    var event = new CustomEvent('error');
    event.data = e.currentTarget.response;
    this.dispatchEvent(event);
    this.close();
  }

  this._onStreamAbort = function(e) {
    this.dispatchEvent(new CustomEvent('abort'));
    this.close();
  }

  this._onStreamProgress = function(e) {
    if (!this.xhr) {
      return;
    }

    if (this.xhr.status !== 200) {
      this._onStreamFailure(e);
      return;
    }

    if (this.readyState == this.CONNECTING) {
      this.dispatchEvent(new CustomEvent('open'));
      this._setReadyState(this.OPEN);
    }

    var data = this.xhr.responseText.substring(this.progress);

    this.progress += data.length;
    var parts = (this.chunk + data).split(/(\r\n|\r|\n){2}/g);

    // we assume that the last chunk can be incomplete because of buffering or other network effects
    // so we always save the last part to merge it with the next incoming packet
    var lastPart = parts.pop();
    parts.forEach(function(part) {
        if (part.trim().length > 0) {
            this.dispatchEvent(this._parseEventChunk(part));
        }
    }.bind(this));
    this.chunk = lastPart;
  };

  this._onStreamLoaded = function(e) {
    this._onStreamProgress(e);

    // Parse the last chunk.
    this.dispatchEvent(this._parseEventChunk(this.chunk));
    this.chunk = '';
  };

  /**
   * Parse a received SSE event chunk into a constructed event object.
   *
   * Reference: https://html.spec.whatwg.org/multipage/server-sent-events.html#dispatchMessage
   */
  this._parseEventChunk = function(chunk) {
    if (!chunk || chunk.length === 0) {
      return null;
    }

    if (this.debug) {
      console.debug(chunk);
    }

    var e = {'id': null, 'retry': null, 'data': null, 'event': 'message'};
    chunk.split(/\n|\r\n|\r/).forEach(function(line) {
      line = line.trimRight();
      var index = line.indexOf(this.FIELD_SEPARATOR);
      if (index <= 0) {
        // Line was either empty, or started with a separator and is a comment.
        // Either way, ignore.
        return;
      }

      var field = line.substring(0, index);
      if (!(field in e)) {
        return;
      }

      // only first whitespace should be trimmed
      var skip = (line[index+1] === ' ') ? 2 : 1;
      var value = line.substring(index + skip);

      // consecutive 'data' is concatenated with newlines
      if (field === 'data' && e[field] !== null) {
          e['data'] += "\n" + value;
      } else {
        e[field] = value;
      }
    }.bind(this));

    var event = new CustomEvent(e.event);
    event.data = e.data || '';
    event.id = e.id;
    return event;
  };

  this._checkStreamClosed = function() {
    if (!this.xhr) {
      return;
    }

    if (this.xhr.readyState === XMLHttpRequest.DONE) {
      this._setReadyState(this.CLOSED);
    }
  };

  /**
   * starts the streaming
   * @type Stream
   * @return {void}
   */
  this.stream = function() {
    if (this.xhr) {
      // Already connected.
      return;
    }

    this._setReadyState(this.CONNECTING);

    this.xhr = new XMLHttpRequest();
    this.xhr.addEventListener('progress', this._onStreamProgress.bind(this));
    this.xhr.addEventListener('load', this._onStreamLoaded.bind(this));
    this.xhr.addEventListener('readystatechange', this._checkStreamClosed.bind(this));
    this.xhr.addEventListener('error', this._onStreamFailure.bind(this));
    this.xhr.addEventListener('abort', this._onStreamAbort.bind(this));
    this.xhr.open(this.method, this.url);
    for (var header in this.headers) {
      this.xhr.setRequestHeader(header, this.headers[header]);
    }
    this.xhr.withCredentials = this.withCredentials;
    this.xhr.send(this.payload);
  };

  /**
   * closes the stream
   * @type Close
   * @return {void}
   */
  this.close = function() {
    if (this.readyState === this.CLOSED) {
      return;
    }

    this.xhr.abort();
    this.xhr = null;
    this._setReadyState(this.CLOSED);
  };

  if (options.start === undefined || options.start) {
    this.stream();
  }
};

// Export our SSE module for npm.js
if (typeof exports !== 'undefined') {
  exports.SSE = SSE;
}
<<<<<<< HEAD
/**
 * @typedef { {[key: string]: string} } SSEHeader
 */
/**
 * @typedef {Object} SSEOptions
 * @property {SSEHeader} headers - headers
 * @property {string} payload - payload as a string
 * @property {string} method - HTTP Method
 * @property {boolean} withCredentials - flag, if credentials needed
 * @property {boolean} debug - debugging flag
 */
/**
 * @typedef {Object} _SSEvent
 * @property {string} id
 * @property {string} data
 */

/**
 * @typedef {Object} _ReadyStateEvent
 * @property {number} readyState
 */
/**
 * @typedef {Event & _SSEvent} SSEvent
 */
/**
 * @typedef {SSEvent & _ReadyStateEvent} ReadyStateEvent
 */
/**
 * @callback AddEventListener
 * @param {string} type
 * @param {function} listener
 * @returns {void}
 */
/**
 * @callback RemoveEventListener
 * @param {string} type
 * @param {function} listener
 * @returns {void}
 */
/**
 * @callback DispatchEvent
 * @param {string} type
 * @param {function} listener
 * @returns {boolean}
 */
/**
 * @callback Stream
 * @returns {void}
 */
/**
 * @callback Close
 * @returns {void}
 */
/**
 * @callback OnMessage
 * @param {SSEvent} event
 * @returns {void}
 */
/**
 * @callback OnOpen
 * @param {SSEvent} event
 * @returns {void}
 */
/**
 * @callback OnLoad
 * @param {SSEvent} event
 * @returns {void}
 */
/**
 * @callback OnReadystatechange
 * @param {ReadyStateEvent} event
 * @returns {void}
 */
/**
 * @callback OnError
 * @param {SSEvent} event
 * @returns {void}
 */
/**
 * @callback OnAbort
 * @param {SSEvent} event
 * @returns {void}
 */
/**
 * @typedef {Object} SSE
 * @property {string} headers - headers
 * @property {string} payload - payload as a string
 * @property {string} method - HTTP Method
 * @property {boolean} withCredentials - flag, if credentials needed
 * @property {boolean} debug - debugging flag
 * @property {AddEventListener} addEventListener
 * @property {RemoveEventListener} removeEventListener
 * @property {DispatchEvent} dispatchEvent
 * @property {Stream} stream
 * @property {Close} close
 * @property {OnMessage} onmessage
 * @property {OnOpen} onopen
 * @property {OnLoad} onload
 * @property {OnReadystatechange} onreadystatechange
 * @property {OnError} onerror
 * @property {OnAbort} onabort
 */
=======

// Export as an ECMAScript module
export { SSE };
>>>>>>> 3a40049b
<|MERGE_RESOLUTION|>--- conflicted
+++ resolved
@@ -280,7 +280,10 @@
 if (typeof exports !== 'undefined') {
   exports.SSE = SSE;
 }
-<<<<<<< HEAD
+
+// Export as an ECMAScript module
+export { SSE };
+
 /**
  * @typedef { {[key: string]: string} } SSEHeader
  */
@@ -297,7 +300,6 @@
  * @property {string} id
  * @property {string} data
  */
-
 /**
  * @typedef {Object} _ReadyStateEvent
  * @property {number} readyState
@@ -382,9 +384,4 @@
  * @property {OnReadystatechange} onreadystatechange
  * @property {OnError} onerror
  * @property {OnAbort} onabort
- */
-=======
-
-// Export as an ECMAScript module
-export { SSE };
->>>>>>> 3a40049b
+ */